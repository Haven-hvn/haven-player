import { app, BrowserWindow, ipcMain, dialog, safeStorage } from 'electron';
import { spawn, ChildProcess } from 'child_process';
import * as path from 'path';
import * as fs from 'fs';
import { registerRenderCrashLogger } from './utils/registerRenderCrashLogger';
import { uploadVideoToFilecoin } from './services/filecoinService';
import type { FilecoinConfig } from './types/filecoin';
import type { IpfsGatewayConfig } from './types/playback';
import { DEFAULT_IPFS_GATEWAY, normalizeGatewayBase } from './services/playbackResolver';

// Check if we're in development mode - only true if explicitly set or --dev flag
const isDev = process.argv.includes('--dev') || (process.env.NODE_ENV === 'development' && process.argv.includes('--serve'));

let mainWindow: BrowserWindow | null = null;
let backendProcess: ChildProcess | null = null;

function createWindow() {
  mainWindow = new BrowserWindow({
    width: 1200,
    height: 800,
    webPreferences: {
      nodeIntegration: true,
      contextIsolation: false,
      // TODO: Improve security later with preload script
    },
  });

  registerRenderCrashLogger(mainWindow.webContents);

  // Always load from local files unless explicitly in dev mode with --dev flag
  const indexPath = path.join(__dirname, 'index.html');
  
  if (isDev) {
    console.log('Loading from development server: http://localhost:3000');
    mainWindow.loadURL('http://localhost:3000');
    mainWindow.webContents.openDevTools();
  } else {
    console.log('Loading from local file:', indexPath);
    mainWindow.loadFile(indexPath);
    // DevTools not opened by default - use Cmd+Shift+I / Ctrl+Shift+I to toggle
    // Or use the bug icon in the UI to view console logs via LogViewer
  }
  
  // Add keyboard shortcut to toggle DevTools (Cmd+Option+I or Ctrl+Shift+I)
  mainWindow.webContents.on('before-input-event', (event, input) => {
    if ((input.control || input.meta) && input.shift && input.key.toLowerCase() === 'i') {
      if (mainWindow) {
        mainWindow.webContents.toggleDevTools();
      }
    }
  });

  mainWindow.on('closed', () => {
    mainWindow = null;
  });
}

app.whenReady().then(createWindow);

app.on('window-all-closed', () => {
  if (process.platform !== 'darwin') {
    app.quit();
  }
});

app.on('activate', () => {
  if (mainWindow === null) {
    createWindow();
  }
});

// Handle file selection
ipcMain.handle('select-video', async () => {
  if (!mainWindow) return null;

  const result = await dialog.showOpenDialog(mainWindow, {
    properties: ['openFile'],
    filters: [
      { name: 'Videos', extensions: ['ts', 'mp4', 'webm', 'mkv'] }
    ]
  });

  if (result.canceled) {
    return null;
  }

  return result.filePaths[0];
});

// Handle reading video file as File object data
ipcMain.handle('read-video-file', async (_event, filePath: string) => {
  try {
    const stats = fs.statSync(filePath);
    const buffer = fs.readFileSync(filePath);
    const fileName = path.basename(filePath);
    const mimeType = getMimeType(filePath);

    return {
      name: fileName,
      size: stats.size,
      type: mimeType,
      data: buffer.buffer.slice(buffer.byteOffset, buffer.byteOffset + buffer.byteLength),
    };
  } catch (error) {
    throw new Error(`Failed to read file: ${error instanceof Error ? error.message : 'Unknown error'}`);
  }
});

// Get MIME type from file extension
function getMimeType(filePath: string): string {
  const ext = path.extname(filePath).toLowerCase();
  const mimeTypes: Record<string, string> = {
    '.mp4': 'video/mp4',
    '.webm': 'video/webm',
    '.mkv': 'video/x-matroska',
    '.ts': 'video/mp2t',
  };
  return mimeTypes[ext] || 'application/octet-stream';
}

// Handle Filecoin configuration storage
ipcMain.handle('get-filecoin-config', async () => {
  try {
    const configPath = path.join(app.getPath('userData'), 'filecoin-config.json');
    if (fs.existsSync(configPath)) {
      const data = fs.readFileSync(configPath, 'utf-8');
      const config = JSON.parse(data);
      
      // Decrypt private key if available (never stored in plaintext)
      if (!config.encryptedPrivateKey || !safeStorage.isEncryptionAvailable()) {
        return null;
      }

      try {
        const encryptedBuffer = Buffer.from(config.encryptedPrivateKey, 'base64');
        const privateKey = safeStorage.decryptString(encryptedBuffer);
        return {
          privateKey,
          rpcUrl: config.rpcUrl,
          dataSetId: config.dataSetId,
        };
      } catch (error) {
        console.error('Failed to decrypt private key:', error);
        return null;
      }
    }
    return null;
  } catch (error) {
    console.error('Failed to load Filecoin config:', error);
    return null;
  }
});

ipcMain.handle(
  'upload-to-filecoin',
  async (
    _event,
    args: {
      videoPath: string;
      config: FilecoinConfig;
    }
  ) => {
    if (!mainWindow) {
      throw new Error('Main window not available');
    }

    const { videoPath, config } = args;

    const fileStats = fs.statSync(videoPath);
    if (!fileStats.isFile()) {
      throw new Error(`Path is not a file: ${videoPath}`);
    }

    const fileBuffer = fs.readFileSync(videoPath);
    const fileName = path.basename(videoPath);
    const mimeType = getMimeType(videoPath);

    // Convert Buffer to Uint8Array before wrapping in Blob/File to satisfy TS/DOM typings.
    const blob = new Blob([new Uint8Array(fileBuffer)], { type: mimeType });
    const file = new File([blob], fileName, { type: mimeType });

    const result = await uploadVideoToFilecoin({
      file,
      config,
      filePath: videoPath,
      onProgress: (progress) => {
        mainWindow?.webContents.send('filecoin-upload-progress', {
          videoPath,
          progress,
        });
      },
    });

    return result;
  }
);

ipcMain.handle('save-filecoin-config', async (_event, config: { privateKey: string; rpcUrl?: string; dataSetId?: number }) => {
  try {
    const configPath = path.join(app.getPath('userData'), 'filecoin-config.json');
    
    if (!safeStorage.isEncryptionAvailable()) {
      throw new Error('Secure storage is not available on this system; cannot save private key.');
    }

    let encryptedPrivateKey: string | undefined;
    try {
      const encrypted = safeStorage.encryptString(config.privateKey);
      encryptedPrivateKey = encrypted.toString('base64');
    } catch (error) {
      console.error('Failed to encrypt private key:', error);
      throw new Error('Failed to encrypt private key');
    }
    
    const dataToSave = {
      encryptedPrivateKey,
      rpcUrl: config.rpcUrl,
      dataSetId: config.dataSetId,
    };
    
    fs.writeFileSync(configPath, JSON.stringify(dataToSave, null, 2), 'utf-8');
    return { success: true };
  } catch (error) {
    console.error('Failed to save Filecoin config:', error);
    throw new Error(`Failed to save config: ${error instanceof Error ? error.message : 'Unknown error'}`);
  }
}); 

<<<<<<< HEAD
async function loadDecryptedFilecoinConfig(): Promise<{ privateKey: string; rpcUrl?: string; dataSetId?: number } | null> {
  const configPath = path.join(app.getPath('userData'), 'filecoin-config.json');
  if (!fs.existsSync(configPath)) return null;
  const data = fs.readFileSync(configPath, 'utf-8');
  const config = JSON.parse(data);

  if (!config.encryptedPrivateKey) {
    return null;
  }

  if (!safeStorage.isEncryptionAvailable()) {
    throw new Error('Secure storage is not available; cannot decrypt private key.');
  }

  const encryptedBuffer = Buffer.from(config.encryptedPrivateKey, 'base64');
  const privateKey = safeStorage.decryptString(encryptedBuffer);
  return {
    privateKey,
    rpcUrl: config.rpcUrl,
    dataSetId: config.dataSetId,
  };
}

ipcMain.handle('start-backend', async () => {
  if (backendProcess && !backendProcess.killed) {
    return { pid: backendProcess.pid, message: 'Backend already running' };
  }

  const cfg = await loadDecryptedFilecoinConfig();
  if (!cfg || !cfg.privateKey) {
    throw new Error('Filecoin config with private key is not available. Please configure Filecoin settings first.');
  }

  const backendDir = path.join(app.getAppPath(), '..', 'backend');
  const env = {
    ...process.env,
    FILECOIN_PRIVATE_KEY: cfg.privateKey,
    FILECOIN_RPC_URL: cfg.rpcUrl || 'http://127.0.0.1:8545',
  };

  backendProcess = spawn(
    'python',
    ['-m', 'uvicorn', 'app.main:app', '--host', '0.0.0.0', '--port', '8000'],
    {
      cwd: backendDir,
      env,
      stdio: 'inherit',
    }
  );

  backendProcess.on('exit', (code) => {
    console.log(`Backend process exited with code ${code}`);
    backendProcess = null;
  });

  return { pid: backendProcess.pid, message: 'Backend started' };
});

app.on('before-quit', () => {
  if (backendProcess && !backendProcess.killed) {
    backendProcess.kill();
  }
});
=======
ipcMain.handle('playback:file-exists', async (_event, filePath: string) => {
  try {
    const stats = await fs.promises.stat(filePath);
    return stats.isFile();
  } catch {
    return false;
  }
});

ipcMain.handle('playback:get-gateway-config', async () => {
  return readIpfsGatewayConfig();
});

ipcMain.handle('playback:set-gateway-config', async (_event, config: IpfsGatewayConfig) => {
  return writeIpfsGatewayConfig(config);
});

function getIpfsGatewayConfigPath(): string {
  return path.join(app.getPath('userData'), 'ipfs-gateway-config.json');
}

function readIpfsGatewayConfig(): IpfsGatewayConfig {
  const configPath = getIpfsGatewayConfigPath();
  try {
    if (fs.existsSync(configPath)) {
      const parsed = JSON.parse(fs.readFileSync(configPath, 'utf-8'));
      const baseUrl = normalizeGatewayBase(parsed.baseUrl || DEFAULT_IPFS_GATEWAY);
      return { baseUrl };
    }
  } catch (error) {
    console.error('Failed to read IPFS gateway config:', error);
  }

  return { baseUrl: DEFAULT_IPFS_GATEWAY };
}

function writeIpfsGatewayConfig(config: IpfsGatewayConfig): IpfsGatewayConfig {
  const configPath = getIpfsGatewayConfigPath();
  const sanitizedBase = normalizeGatewayBase(config.baseUrl || DEFAULT_IPFS_GATEWAY);
  const payload: IpfsGatewayConfig = { baseUrl: sanitizedBase };

  try {
    fs.writeFileSync(configPath, JSON.stringify(payload, null, 2), 'utf-8');
  } catch (error) {
    console.error('Failed to save IPFS gateway config:', error);
    throw new Error('Unable to persist IPFS gateway configuration');
  }

  return payload;
}
>>>>>>> bab4c362
<|MERGE_RESOLUTION|>--- conflicted
+++ resolved
@@ -226,7 +226,6 @@
   }
 }); 
 
-<<<<<<< HEAD
 async function loadDecryptedFilecoinConfig(): Promise<{ privateKey: string; rpcUrl?: string; dataSetId?: number } | null> {
   const configPath = path.join(app.getPath('userData'), 'filecoin-config.json');
   if (!fs.existsSync(configPath)) return null;
@@ -290,7 +289,6 @@
     backendProcess.kill();
   }
 });
-=======
 ipcMain.handle('playback:file-exists', async (_event, filePath: string) => {
   try {
     const stats = await fs.promises.stat(filePath);
@@ -340,5 +338,4 @@
   }
 
   return payload;
-}
->>>>>>> bab4c362
+}